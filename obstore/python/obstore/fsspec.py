"""Integration with the [fsspec] library.

[fsspec]: https://github.com/fsspec/filesystem_spec

The fsspec integration is **best effort** and not the primary API of `obstore`. This
integration may not be as stable and may not provide the same performance as the rest of
the library. Changes may be made even in patch releases to align better with fsspec
expectations. If you find any bugs, please [file an
issue](https://github.com/developmentseed/obstore/issues/new/choose).

The underlying `object_store` Rust crate
[cautions](https://docs.rs/object_store/latest/object_store/#why-not-a-filesystem-interface)
against relying too strongly on stateful filesystem representations of object stores:

> The ObjectStore interface is designed to mirror the APIs of object stores and not
> filesystems, and thus has stateless APIs instead of cursor based interfaces such as
> Read or Seek available in filesystems.
>
> This design provides the following advantages:
>
> - All operations are atomic, and readers cannot observe partial and/or failed writes
> - Methods map directly to object store APIs, providing both efficiency and
>   predictability
> - Abstracts away filesystem and operating system specific quirks, ensuring portability
> - Allows for functionality not native to filesystems, such as operation preconditions
>   and atomic multipart uploads

Where possible, implementations should use the underlying `obstore` APIs
directly. Only where this is not possible should users fall back to this fsspec
integration.
"""

# ruff: noqa: ANN401
# Dynamically typed expressions (typing.Any) are disallowed
# ruff: noqa: PTH123
# `open()` should be replaced by `Path.open()`

from __future__ import annotations

import asyncio
from collections import defaultdict
<<<<<<< HEAD
from functools import lru_cache
from typing import (
    TYPE_CHECKING,
    Any,
    Coroutine,
    Dict,
    List,
    Tuple,
)
from urllib.parse import urlparse
=======
from typing import TYPE_CHECKING, Any, Literal, overload
>>>>>>> 5e5c8a92

import fsspec.asyn
import fsspec.spec

import obstore as obs
from obstore import Bytes
from obstore.store import from_url

if TYPE_CHECKING:
    from obstore.store import (
        AzureConfig,
        AzureConfigInput,
        ClientConfig,
        GCSConfig,
        GCSConfigInput,
        RetryConfig,
        S3Config,
        S3ConfigInput,
    )

if TYPE_CHECKING:
    from collections.abc import Coroutine

    from obstore import Bytes


class AsyncFsspecStore(fsspec.asyn.AsyncFileSystem):
    """An fsspec implementation based on a obstore Store.

    You should be able to pass an instance of this class into any API that expects an
    fsspec-style object.
    """

    cachable = False
    config: (
        S3Config
        | S3ConfigInput
        | GCSConfig
        | GCSConfigInput
        | AzureConfig
        | AzureConfigInput
        | None
    )
    client_options: ClientConfig | None
    retry_config: RetryConfig | None

    def __init__(
        self,
<<<<<<< HEAD
        *args,
        config: (
            S3Config
            | S3ConfigInput
            | GCSConfig
            | GCSConfigInput
            | AzureConfig
            | AzureConfigInput
            | None
        ) = None,
        client_options: ClientConfig | None = None,
        retry_config: RetryConfig | None = None,
=======
        store: obs.store.ObjectStore,
        *args: Any,
>>>>>>> 5e5c8a92
        asynchronous: bool = False,
        loop: Any = None,
        batch_size: int | None = None,
    ) -> None:
        """Construct a new AsyncFsspecStore.

        Args:
<<<<<<< HEAD
            config: Configuration for the cloud storage provider, which can be one of
                S3Config, S3ConfigInput, GCSConfig, GCSConfigInput, AzureConfig,
                or AzureConfigInput. If None, no cloud storage configuration is applied.
            client_options: Additional options for configuring the client.
            retry_config: Configuration for handling request errors.
=======
            store: a configured instance of one of the store classes in `obstore.store`.
            args: positional arguments passed on to the `fsspec.asyn.AsyncFileSystem`
                constructor.

        Keyword Args:
>>>>>>> 5e5c8a92
            asynchronous: Set to `True` if this instance is meant to be be called using
                the fsspec async API. This should only be set to true when running
                within a coroutine.
            loop: since both fsspec/python and tokio/rust may be using loops, this
                should be kept `None` for now, and will not be used.
            batch_size: some operations on many files will batch their requests; if you
                are seeing timeouts, you may want to set this number smaller than the
                defaults, which are determined in `fsspec.asyn._get_batch_size`.

        Example:
        ```py
        from obstore.fsspec import AsyncFsspecStore
        from obstore.store import HTTPStore

        store = HTTPStore.from_url("https://example.com")
        fsspec_store = AsyncFsspecStore(store)
        resp = fsspec_store.cat("/")
        assert resp.startswith(b"<!doctype html>")
        ```

<<<<<<< HEAD
        self.config = config
        self.client_options = client_options
        self.retry_config = retry_config

=======
        """
        self.store = store
>>>>>>> 5e5c8a92
        super().__init__(
            *args,
            asynchronous=asynchronous,
            loop=loop,
            batch_size=batch_size,
        )

<<<<<<< HEAD
    def _split_path(self, path: str) -> Tuple[str, str]:
        """
        Split bucket and file path

        Args:
            path  (str): Input path, like `s3://mybucket/path/to/file`

        Examples:
            >>> split_path("s3://mybucket/path/to/file")
            ['mybucket', 'path/to/file']
        """

        protocol_with_bucket = ["s3", "s3a", "gcs", "gs", "abfs", "https", "http"]

        if not self.protocol in protocol_with_bucket:
            # no bucket name in path
            return "", path

        res = urlparse(path)
        if res.scheme:
            if res.scheme != self.protocol:
                raise ValueError(
                    f"Expect protocol to be {self.protocol}. Got {res.scheme}"
                )
            path = res.netloc + res.path

        if "/" not in path:
            return path, ""
        else:
            path_li = path.split("/")
            bucket = path_li[0]
            file_path = "/".join(path_li[1:])
            return (bucket, file_path)

    @lru_cache(maxsize=10)
    def _construct_store(self, bucket: str):
        return from_url(
            url=f"{self.protocol}://{bucket}",
            config=self.config,
            client_options=self.client_options,
            retry_config=self.retry_config if self.retry_config else None,
        )

    async def _rm_file(self, path, **kwargs):
        bucket, path = self._split_path(path)
        store = self._construct_store(bucket)
        return await obs.delete_async(store, path)

    async def _cp_file(self, path1, path2, **kwargs):
        bucket1, path1 = self._split_path(path1)
        bucket2, path2 = self._split_path(path2)

        if bucket1 != bucket2:
            raise ValueError(
                f"Bucket mismatch: Source bucket '{bucket1}' and destination bucket '{bucket2}' must be the same."
            )

        store = self._construct_store(bucket1)
        return await obs.copy_async(store, path1, path2)

    async def _pipe_file(self, path, value, mode="overwrite", **kwargs):
        bucket, path = self._split_path(path)
        store = self._construct_store(bucket)
        return await obs.put_async(store, path, value)

    async def _cat_file(self, path, start=None, end=None, **kwargs):
        bucket, path = self._split_path(path)
        store = self._construct_store(bucket)

        if start is None and end is None:
            resp = await obs.get_async(store, path)
            return (await resp.bytes_async()).to_bytes()
=======
    async def _rm_file(self, path: str, **_kwargs: Any) -> None:
        return await obs.delete_async(self.store, path)

    async def _cp_file(self, path1: str, path2: str, **_kwargs: Any) -> None:
        return await obs.copy_async(self.store, path1, path2)

    async def _pipe_file(
        self,
        path: str,
        value: Any,
        mode: str = "overwrite",  # noqa: ARG002
        **_kwargs: Any,
    ) -> Any:
        return await obs.put_async(self.store, path, value)

    async def _cat_file(
        self,
        path: str,
        start: int | None = None,
        end: int | None = None,
        **_kwargs: Any,
    ) -> bytes:
        if start is None and end is None:
            resp = await obs.get_async(self.store, path)
            return (await resp.bytes_async()).to_bytes()

        if start is None or end is None:
            raise NotImplementedError(
                "cat_file not implemented for start=None xor end=None",
            )
>>>>>>> 5e5c8a92

        range_bytes = await obs.get_range_async(store, path, start=start, end=end)
        return range_bytes.to_bytes()

    async def _cat_ranges(  # noqa: PLR0913
        self,
        paths: list[str],
        starts: list[int] | int,
        ends: list[int] | int,
        max_gap=None,  # noqa: ANN001, ARG002
        batch_size=None,  # noqa: ANN001, ARG002
        on_error="return",  # noqa: ANN001, ARG002
        **_kwargs: Any,
    ) -> list[bytes]:
        if isinstance(starts, int):
            starts = [starts] * len(paths)
        if isinstance(ends, int):
            ends = [ends] * len(paths)
        if not len(paths) == len(starts) == len(ends):
            raise ValueError

        per_file_requests: dict[str, list[tuple[int, int, int]]] = defaultdict(list)
        for idx, (path, start, end) in enumerate(
            zip(paths, starts, ends, strict=False),
        ):
            per_file_requests[path].append((start, end, idx))

<<<<<<< HEAD
        futs: List[Coroutine[Any, Any, List[Bytes]]] = []
=======
        futs: list[Coroutine[Any, Any, list[Bytes]]] = []
>>>>>>> 5e5c8a92
        for path, ranges in per_file_requests.items():
            bucket, path = self._split_path(path)
            store = self._construct_store(bucket)

            offsets = [r[0] for r in ranges]
            ends = [r[1] for r in ranges]
            fut = obs.get_ranges_async(store, path, starts=offsets, ends=ends)
            futs.append(fut)

        result = await asyncio.gather(*futs)

        output_buffers: list[bytes] = [b""] * len(paths)
        for per_file_request, buffers in zip(
            per_file_requests.items(),
            result,
            strict=True,
        ):
            path, ranges = per_file_request
            for buffer, ranges_ in zip(buffers, ranges, strict=True):
                initial_index = ranges_[2]
                output_buffers[initial_index] = buffer.to_bytes()

        return output_buffers

<<<<<<< HEAD
    async def _put_file(self, lpath, rpath, **kwargs):
        lbucket, lpath = self._split_path(lpath)
        rbucket, rpath = self._split_path(rpath)

        if lbucket != rbucket:
            raise ValueError(
                f"Bucket mismatch: Source bucket '{lbucket}' and destination bucket '{rbucket}' must be the same."
            )

        store = self._construct_store(lbucket)

        with open(lpath, "rb") as f:
            await obs.put_async(store, rpath, f)

    async def _get_file(self, rpath, lpath, **kwargs):
        lbucket, lpath = self._split_path(lpath)
        rbucket, rpath = self._split_path(rpath)

        if lbucket != rbucket:
            raise ValueError(
                f"Bucket mismatch: Source bucket '{lbucket}' and destination bucket '{rbucket}' must be the same."
            )

        store = self._construct_store(lbucket)

        with open(lpath, "wb") as f:
            resp = await obs.get_async(store, rpath)
            async for buffer in resp.stream():
                f.write(buffer)

    async def _info(self, path, **kwargs):
        bucket, path = self._split_path(path)
        store = self._construct_store(bucket)

        head = await obs.head_async(store, path)
=======
    async def _put_file(
        self,
        lpath: str,
        rpath: str,
        mode: str = "overwrite",  # noqa: ARG002
        **_kwargs: Any,
    ) -> None:
        # TODO: convert to use async file system methods using LocalStore
        # Async functions should not open files with blocking methods like `open`
        with open(lpath, "rb") as f:  # noqa: ASYNC230
            await obs.put_async(self.store, rpath, f)

    async def _get_file(self, rpath: str, lpath: str, **_kwargs: Any) -> None:
        # TODO: convert to use async file system methods using LocalStore
        # Async functions should not open files with blocking methods like `open`
        with open(lpath, "wb") as f:  # noqa: ASYNC230
            resp = await obs.get_async(self.store, rpath)
            async for buffer in resp.stream():
                f.write(buffer)

    async def _info(self, path: str, **_kwargs: Any) -> dict[str, Any]:
        head = await obs.head_async(self.store, path)
>>>>>>> 5e5c8a92
        return {
            # Required of `info`: (?)
            "name": head["path"],
            "size": head["size"],
            "type": "directory" if head["path"].endswith("/") else "file",
            # Implementation-specific keys
            "e_tag": head["e_tag"],
            "last_modified": head["last_modified"],
            "version": head["version"],
        }

<<<<<<< HEAD
    def _fill_bucket_name(self, path, bucket):
        return f"{bucket}/{path}"

    async def _ls(self, path, detail=True, **kwargs):
        bucket, path = self._split_path(path)
        store = self._construct_store(bucket)

        result = await obs.list_with_delimiter_async(store, path)
=======
    @overload
    async def _ls(
        self,
        path: str,
        detail: Literal[False],
        **_kwargs: Any,
    ) -> list[str]: ...
    @overload
    async def _ls(
        self,
        path: str,
        detail: Literal[True] = True,  # noqa: FBT002
        **_kwargs: Any,
    ) -> list[dict[str, Any]]: ...
    async def _ls(
        self,
        path: str,
        detail: bool = True,  # noqa: FBT001, FBT002
        **_kwargs: Any,
    ) -> list[dict[str, Any]] | list[str]:
        result = await obs.list_with_delimiter_async(self.store, path)
>>>>>>> 5e5c8a92
        objects = result["objects"]
        prefs = result["common_prefixes"]
        if detail:
            return [
                {
<<<<<<< HEAD
                    "name": self._fill_bucket_name(object["path"], bucket),
                    "size": object["size"],
=======
                    "name": obj["path"],
                    "size": obj["size"],
>>>>>>> 5e5c8a92
                    "type": "file",
                    "e_tag": obj["e_tag"],
                }
<<<<<<< HEAD
                for object in objects
            ] + [
                {
                    "name": self._fill_bucket_name(pref, bucket),
                    "size": 0,
                    "type": "directory",
                }
                for pref in prefs
            ]
        else:
            return sorted(
                [self._fill_bucket_name(object["path"], bucket) for object in objects]
                + [self._fill_bucket_name(pref, bucket) for pref in prefs]
            )

    def _open(
        self,
        path,
        mode="rb",
        block_size=None,
        autocommit=True,
        cache_options=None,
        **kwargs,
    ):
        """Return raw bytes-mode file-like from the file-system"""

=======
                for obj in objects
            ] + [{"name": obj, "size": 0, "type": "directory"} for obj in prefs]
        return sorted([obj["path"] for obj in objects] + prefs)

    def _open(
        self,
        path: str,
        mode: str = "rb",
        block_size: Any = None,  # noqa: ARG002
        autocommit: Any = True,  # noqa: ARG002, FBT002
        cache_options: Any = None,  # noqa: ARG002
        **kwargs: Any,
    ) -> BufferedFileSimple:
        """Return raw bytes-mode file-like from the file-system."""
>>>>>>> 5e5c8a92
        return BufferedFileSimple(self, path, mode, **kwargs)


class BufferedFileSimple(fsspec.spec.AbstractBufferedFile):
    """Implementation of buffered file around `fsspec.spec.AbstractBufferedFile`."""

    def __init__(
        self,
        fs: AsyncFsspecStore,
        path: str,
        mode: str = "rb",
        **kwargs: Any,
    ) -> None:
        """Create new buffered file."""
        if mode != "rb":
            raise ValueError("Only 'rb' mode is currently supported")
        super().__init__(fs, path, mode, **kwargs)

    def read(self, length: int = -1) -> Any:
        """Return bytes from the remote file.

        Args:
            length: if positive, returns up to this many bytes; if negative, return all
                remaining bytes.

        """
        if length < 0:
            data = self.fs.cat_file(self.path, self.loc, self.size)
            self.loc = self.size
        else:
            data = self.fs.cat_file(self.path, self.loc, self.loc + length)
            self.loc += length
        return data


def register(protocol: str | list[str], asynchronous: bool = False):
    """
    Dynamically register a subclass of AsyncFsspecStore for the given protocol(s).

    This function creates a new subclass of AsyncFsspecStore with the specified
    protocol and registers it with fsspec. If multiple protocols are provided,
    the function registers each one individually.

    Args:
        protocol (str | list[str]): A single protocol (e.g., "s3", "gcs", "abfs") or
            a list of protocols to register AsyncFsspecStore for.
        asynchronous (bool, optional): If True, the registered store will support
            asynchronous operations. Defaults to False.

    Example:
        >>> register("s3")
        >>> register("s3", asynchronous=True)  # Registers an async-store for "s3"
        >>> register(["gcs", "abfs"])  # Registers both "gcs" and "abfs"

    Notes:
        - Each protocol gets a dynamically generated subclass named `AsyncFsspecStore_<protocol>`.
        - This avoids modifying the original AsyncFsspecStore class.
    """

    # Ensure protocol is of type str or list
    if not isinstance(protocol, (str, list)):
        raise TypeError(
            f"Protocol must be a string or a list of strings, got {type(protocol)}"
        )

    # Ensure protocol is not None or empty
    if not protocol:
        raise ValueError(
            "Protocol must be a non-empty string or a list of non-empty strings."
        )

    if isinstance(protocol, list):
        # Ensure all elements are strings
        if not all(isinstance(p, str) for p in protocol):
            raise TypeError("All protocols in the list must be strings.")
        # Ensure no empty strings in the list
        if not all(p for p in protocol):
            raise ValueError("Protocol names in the list must be non-empty strings.")

        for p in protocol:
            register(p)
        return

    fsspec.register_implementation(
        protocol,
        type(
            f"AsyncFsspecStore_{protocol}",  # Unique class name
            (AsyncFsspecStore,),  # Base class
            {
                "protocol": protocol,
                "asynchronous": asynchronous,
            },  # Assign protocol dynamically
        ),
        clobber=True,
    )<|MERGE_RESOLUTION|>--- conflicted
+++ resolved
@@ -39,7 +39,6 @@
 
 import asyncio
 from collections import defaultdict
-<<<<<<< HEAD
 from functools import lru_cache
 from typing import (
     TYPE_CHECKING,
@@ -48,11 +47,10 @@
     Dict,
     List,
     Tuple,
+    Literal, 
+    overload
 )
 from urllib.parse import urlparse
-=======
-from typing import TYPE_CHECKING, Any, Literal, overload
->>>>>>> 5e5c8a92
 
 import fsspec.asyn
 import fsspec.spec
@@ -77,6 +75,7 @@
     from collections.abc import Coroutine
 
     from obstore import Bytes
+
 
 
 class AsyncFsspecStore(fsspec.asyn.AsyncFileSystem):
@@ -101,8 +100,7 @@
 
     def __init__(
         self,
-<<<<<<< HEAD
-        *args,
+        *args: Any,
         config: (
             S3Config
             | S3ConfigInput
@@ -114,10 +112,6 @@
         ) = None,
         client_options: ClientConfig | None = None,
         retry_config: RetryConfig | None = None,
-=======
-        store: obs.store.ObjectStore,
-        *args: Any,
->>>>>>> 5e5c8a92
         asynchronous: bool = False,
         loop: Any = None,
         batch_size: int | None = None,
@@ -125,19 +119,15 @@
         """Construct a new AsyncFsspecStore.
 
         Args:
-<<<<<<< HEAD
             config: Configuration for the cloud storage provider, which can be one of
                 S3Config, S3ConfigInput, GCSConfig, GCSConfigInput, AzureConfig,
                 or AzureConfigInput. If None, no cloud storage configuration is applied.
             client_options: Additional options for configuring the client.
             retry_config: Configuration for handling request errors.
-=======
-            store: a configured instance of one of the store classes in `obstore.store`.
             args: positional arguments passed on to the `fsspec.asyn.AsyncFileSystem`
                 constructor.
 
         Keyword Args:
->>>>>>> 5e5c8a92
             asynchronous: Set to `True` if this instance is meant to be be called using
                 the fsspec async API. This should only be set to true when running
                 within a coroutine.
@@ -158,15 +148,12 @@
         assert resp.startswith(b"<!doctype html>")
         ```
 
-<<<<<<< HEAD
+        """
+
         self.config = config
         self.client_options = client_options
         self.retry_config = retry_config
 
-=======
-        """
-        self.store = store
->>>>>>> 5e5c8a92
         super().__init__(
             *args,
             asynchronous=asynchronous,
@@ -174,7 +161,6 @@
             batch_size=batch_size,
         )
 
-<<<<<<< HEAD
     def _split_path(self, path: str) -> Tuple[str, str]:
         """
         Split bucket and file path
@@ -218,12 +204,12 @@
             retry_config=self.retry_config if self.retry_config else None,
         )
 
-    async def _rm_file(self, path, **kwargs):
+    async def _rm_file(self, path: str, **_kwargs: Any) -> None:
         bucket, path = self._split_path(path)
         store = self._construct_store(bucket)
         return await obs.delete_async(store, path)
 
-    async def _cp_file(self, path1, path2, **kwargs):
+    async def _cp_file(self, path1: str, path2: str, **_kwargs: Any) -> None:
         bucket1, path1 = self._split_path(path1)
         bucket2, path2 = self._split_path(path2)
 
@@ -235,33 +221,16 @@
         store = self._construct_store(bucket1)
         return await obs.copy_async(store, path1, path2)
 
-    async def _pipe_file(self, path, value, mode="overwrite", **kwargs):
+    async def _pipe_file(
+        self,
+        path: str,
+        value: Any,
+        mode: str = "overwrite",  # noqa: ARG002
+        mode="overwrite", **_kwargs: Any,
+    ) -> Any:
         bucket, path = self._split_path(path)
         store = self._construct_store(bucket)
         return await obs.put_async(store, path, value)
-
-    async def _cat_file(self, path, start=None, end=None, **kwargs):
-        bucket, path = self._split_path(path)
-        store = self._construct_store(bucket)
-
-        if start is None and end is None:
-            resp = await obs.get_async(store, path)
-            return (await resp.bytes_async()).to_bytes()
-=======
-    async def _rm_file(self, path: str, **_kwargs: Any) -> None:
-        return await obs.delete_async(self.store, path)
-
-    async def _cp_file(self, path1: str, path2: str, **_kwargs: Any) -> None:
-        return await obs.copy_async(self.store, path1, path2)
-
-    async def _pipe_file(
-        self,
-        path: str,
-        value: Any,
-        mode: str = "overwrite",  # noqa: ARG002
-        **_kwargs: Any,
-    ) -> Any:
-        return await obs.put_async(self.store, path, value)
 
     async def _cat_file(
         self,
@@ -270,15 +239,17 @@
         end: int | None = None,
         **_kwargs: Any,
     ) -> bytes:
+        bucket, path = self._split_path(path)
+        store = self._construct_store(bucket)
+
         if start is None and end is None:
-            resp = await obs.get_async(self.store, path)
-            return (await resp.bytes_async()).to_bytes()
+            resp = await obs.get_async(store, path)
+            return ((await resp.bytes_async()).to_bytes()).to_bytes()
 
         if start is None or end is None:
             raise NotImplementedError(
                 "cat_file not implemented for start=None xor end=None",
             )
->>>>>>> 5e5c8a92
 
         range_bytes = await obs.get_range_async(store, path, start=start, end=end)
         return range_bytes.to_bytes()
@@ -306,11 +277,7 @@
         ):
             per_file_requests[path].append((start, end, idx))
 
-<<<<<<< HEAD
-        futs: List[Coroutine[Any, Any, List[Bytes]]] = []
-=======
         futs: list[Coroutine[Any, Any, list[Bytes]]] = []
->>>>>>> 5e5c8a92
         for path, ranges in per_file_requests.items():
             bucket, path = self._split_path(path)
             store = self._construct_store(bucket)
@@ -335,43 +302,6 @@
 
         return output_buffers
 
-<<<<<<< HEAD
-    async def _put_file(self, lpath, rpath, **kwargs):
-        lbucket, lpath = self._split_path(lpath)
-        rbucket, rpath = self._split_path(rpath)
-
-        if lbucket != rbucket:
-            raise ValueError(
-                f"Bucket mismatch: Source bucket '{lbucket}' and destination bucket '{rbucket}' must be the same."
-            )
-
-        store = self._construct_store(lbucket)
-
-        with open(lpath, "rb") as f:
-            await obs.put_async(store, rpath, f)
-
-    async def _get_file(self, rpath, lpath, **kwargs):
-        lbucket, lpath = self._split_path(lpath)
-        rbucket, rpath = self._split_path(rpath)
-
-        if lbucket != rbucket:
-            raise ValueError(
-                f"Bucket mismatch: Source bucket '{lbucket}' and destination bucket '{rbucket}' must be the same."
-            )
-
-        store = self._construct_store(lbucket)
-
-        with open(lpath, "wb") as f:
-            resp = await obs.get_async(store, rpath)
-            async for buffer in resp.stream():
-                f.write(buffer)
-
-    async def _info(self, path, **kwargs):
-        bucket, path = self._split_path(path)
-        store = self._construct_store(bucket)
-
-        head = await obs.head_async(store, path)
-=======
     async def _put_file(
         self,
         lpath: str,
@@ -381,20 +311,42 @@
     ) -> None:
         # TODO: convert to use async file system methods using LocalStore
         # Async functions should not open files with blocking methods like `open`
+        lbucket, lpath = self._split_path(lpath)
+        rbucket, rpath = self._split_path(rpath)
+
+        if lbucket != rbucket:
+            raise ValueError(
+                f"Bucket mismatch: Source bucket '{lbucket}' and destination bucket '{rbucket}' must be the same."
+            )
+
+        store = self._construct_store(lbucket)
+
         with open(lpath, "rb") as f:  # noqa: ASYNC230
-            await obs.put_async(self.store, rpath, f)
+            await obs.put_async(store, rpath, f)
 
     async def _get_file(self, rpath: str, lpath: str, **_kwargs: Any) -> None:
         # TODO: convert to use async file system methods using LocalStore
         # Async functions should not open files with blocking methods like `open`
+        lbucket, lpath = self._split_path(lpath)
+        rbucket, rpath = self._split_path(rpath)
+
+        if lbucket != rbucket:
+            raise ValueError(
+                f"Bucket mismatch: Source bucket '{lbucket}' and destination bucket '{rbucket}' must be the same."
+            )
+
+        store = self._construct_store(lbucket)
+
         with open(lpath, "wb") as f:  # noqa: ASYNC230
-            resp = await obs.get_async(self.store, rpath)
+            resp = await obs.get_async(store, rpath)
             async for buffer in resp.stream():
                 f.write(buffer)
 
     async def _info(self, path: str, **_kwargs: Any) -> dict[str, Any]:
-        head = await obs.head_async(self.store, path)
->>>>>>> 5e5c8a92
+        bucket, path = self._split_path(path)
+        store = self._construct_store(bucket)
+
+        head = await obs.head_async(store, path)
         return {
             # Required of `info`: (?)
             "name": head["path"],
@@ -406,16 +358,9 @@
             "version": head["version"],
         }
 
-<<<<<<< HEAD
     def _fill_bucket_name(self, path, bucket):
         return f"{bucket}/{path}"
 
-    async def _ls(self, path, detail=True, **kwargs):
-        bucket, path = self._split_path(path)
-        store = self._construct_store(bucket)
-
-        result = await obs.list_with_delimiter_async(store, path)
-=======
     @overload
     async def _ls(
         self,
@@ -436,25 +381,21 @@
         detail: bool = True,  # noqa: FBT001, FBT002
         **_kwargs: Any,
     ) -> list[dict[str, Any]] | list[str]:
-        result = await obs.list_with_delimiter_async(self.store, path)
->>>>>>> 5e5c8a92
+        bucket, path = self._split_path(path)
+        store = self._construct_store(bucket)
+
+        result = await obs.list_with_delimiter_async(store, path)
         objects = result["objects"]
         prefs = result["common_prefixes"]
         if detail:
             return [
                 {
-<<<<<<< HEAD
-                    "name": self._fill_bucket_name(object["path"], bucket),
-                    "size": object["size"],
-=======
-                    "name": obj["path"],
+                    "name": self._fill_bucket_name(obj["path"], bucket),
                     "size": obj["size"],
->>>>>>> 5e5c8a92
                     "type": "file",
                     "e_tag": obj["e_tag"],
                 }
-<<<<<<< HEAD
-                for object in objects
+                for obj in objects
             ] + [
                 {
                     "name": self._fill_bucket_name(pref, bucket),
@@ -465,25 +406,9 @@
             ]
         else:
             return sorted(
-                [self._fill_bucket_name(object["path"], bucket) for object in objects]
+                [self._fill_bucket_name(obj["path"], bucket) for obj in objects]
                 + [self._fill_bucket_name(pref, bucket) for pref in prefs]
             )
-
-    def _open(
-        self,
-        path,
-        mode="rb",
-        block_size=None,
-        autocommit=True,
-        cache_options=None,
-        **kwargs,
-    ):
-        """Return raw bytes-mode file-like from the file-system"""
-
-=======
-                for obj in objects
-            ] + [{"name": obj, "size": 0, "type": "directory"} for obj in prefs]
-        return sorted([obj["path"] for obj in objects] + prefs)
 
     def _open(
         self,
@@ -495,7 +420,6 @@
         **kwargs: Any,
     ) -> BufferedFileSimple:
         """Return raw bytes-mode file-like from the file-system."""
->>>>>>> 5e5c8a92
         return BufferedFileSimple(self, path, mode, **kwargs)
 
 
