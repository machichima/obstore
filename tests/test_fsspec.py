--- conflicted
+++ resolved
@@ -4,7 +4,6 @@
 import pyarrow.parquet as pq
 import pytest
 
-<<<<<<< HEAD
 from obstore.fsspec import AsyncFsspecStore, register
 from tests.conftest import TEST_BUCKET_NAME
 
@@ -62,38 +61,18 @@
     return fsspec.filesystem("s3", config=s3_store_config)
 
 
-def test_list(fs):
+def test_list(fs: AsyncFsspecStore):
     out = fs.ls(f"{TEST_BUCKET_NAME}", detail=False)
     assert out == [f"{TEST_BUCKET_NAME}/afile"]
     fs.pipe_file(f"{TEST_BUCKET_NAME}/dir/bfile", b"data")
     out = fs.ls(f"{TEST_BUCKET_NAME}", detail=False)
     assert out == [f"{TEST_BUCKET_NAME}/afile", f"{TEST_BUCKET_NAME}/dir"]
     out = fs.ls(f"{TEST_BUCKET_NAME}", detail=True)
-=======
-import obstore as obs
-from obstore.fsspec import AsyncFsspecStore
-from obstore.store import S3Store
-
-
-@pytest.fixture
-def fs(s3_store: S3Store):
-    return AsyncFsspecStore(s3_store)
-
-
-def test_list(fs: AsyncFsspecStore):
-    out = fs.ls("", detail=False)
-    assert out == ["afile"]
-    fs.pipe_file("dir/bfile", b"data")
-    out = fs.ls("", detail=False)
-    assert out == ["afile", "dir"]
-    out = fs.ls("", detail=True)
->>>>>>> 5e5c8a92
     assert out[0]["type"] == "file"
     assert out[1]["type"] == "directory"
 
 
 @pytest.mark.asyncio
-<<<<<<< HEAD
 async def test_list_async(s3_store_config):
     register("s3")
     fs = fsspec.filesystem("s3", config=s3_store_config, asynchronous=True)
@@ -104,16 +83,6 @@
     out = await fs._ls(f"{TEST_BUCKET_NAME}", detail=False)
     assert out == [f"{TEST_BUCKET_NAME}/afile", f"{TEST_BUCKET_NAME}/dir"]
     out = await fs._ls(f"{TEST_BUCKET_NAME}", detail=True)
-=======
-async def test_list_async(s3_store: S3Store):
-    fs = AsyncFsspecStore(s3_store, asynchronous=True)
-    out = await fs._ls("", detail=False)
-    assert out == ["afile"]
-    await fs._pipe_file("dir/bfile", b"data")
-    out = await fs._ls("", detail=False)
-    assert out == ["afile", "dir"]
-    out = await fs._ls("", detail=True)
->>>>>>> 5e5c8a92
     assert out[0]["type"] == "file"
     assert out[1]["type"] == "directory"
 
@@ -130,16 +99,11 @@
     pq.read_metadata(url, filesystem=fs)
 
 
-<<<<<<< HEAD
-def test_multi_file_ops(fs):
+def test_multi_file_ops(fs: AsyncFsspecStore):
     data = {
         f"{TEST_BUCKET_NAME}/dir/test1": b"test data1",
         f"{TEST_BUCKET_NAME}/dir/test2": b"test data2",
     }
-=======
-def test_multi_file_ops(fs: AsyncFsspecStore):
-    data = {"dir/test1": b"test data1", "dir/test2": b"test data2"}
->>>>>>> 5e5c8a92
     fs.pipe(data)
     out = fs.cat(list(data))
     assert out == data
@@ -227,12 +191,6 @@
         fs.pipe_file("data1", b"data1", mode="create")
 
 
-<<<<<<< HEAD
-def test_cat_ranges_error(fs):
-    with pytest.raises(ValueError):
-        fs.cat_ranges([f"{TEST_BUCKET_NAME}/path"], [], [])
-=======
 def test_cat_ranges_error(fs: AsyncFsspecStore):
     with pytest.raises(ValueError):  # noqa: PT011
-        fs.cat_ranges(["path"], [], [])
->>>>>>> 5e5c8a92
+        fs.cat_ranges([f"{TEST_BUCKET_NAME}/path"], [], [])